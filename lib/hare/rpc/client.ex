defmodule Hare.RPC.Client do
  @moduledoc """
  A behaviour module for implementing AMQP RPC client processes.

  The `Hare.RPC.Client` module provides a way to create processes that hold,
  monitor, and restart a channel in case of failure, exports a function perform
  RPC to an exchange and receive the response, and some callbacks to hook into
  the process lifecycle.

  An example `Hare.RPC.Client` process that performs a RPC request and returns
  the response, but returns `"already_requested"` when a request with the same
  payload has already been performed.

  ```
  defmodule MyRPCClient do
    use Hare.RPC.Client

    def start_link(conn, config, opts \\ []) do
      Hare.RPC.Client.start_link(__MODULE__, conn, config, :ok, opts)
    end

    def init(:ok) do
      {:ok, MapSet.new}
    end

    def before_request(payload, _routing_key, _opts, state) do
      case MapSet.member?(cache, payload) do
        {:ok, response} -> {:reply, "already_requested", state}
        :error          -> {:ok, MapSet.put(state, payload)}
      end
    end
  end
  ```

  ## Channel handling

  When the `Hare.RPC.Client` starts with `start_link/5` it runs the `init/1` callback
  and responds with `{:ok, pid}` on success, like a GenServer.

  After starting the process it attempts to open a channel on the given connection.
  It monitors the channel, and in case of failure it tries to reopen again and again
  on the same connection.

  ## Context setup

  The context setup process for a RPC client is to declare the exchange to perform
  requests to, declare a exclusive server-named queue to receive responses, and consume that server-named queue.

  Every time a channel is open the context is set up, meaning that the exchange and
  a new server-named queue are declared, and the queue is consumed through the
  new channel based on the given configuration.

  The configuration must be a `Keyword.t` that contains a single key: `:exchange`
  whose value is the configuration for the `Hare.Context.Action.DeclareExchange`.
  Check it for more detailed information.
  """

  @type payload     :: Hare.Adapter.payload
  @type response    :: payload
  @type routing_key :: Hare.Adapter.routing_key
  @type opts        :: Hare.Adapter.opts
  @type from        :: GenServer.from
  @type meta        :: map
  @type state       :: term

  @doc """
  Called when the RPC client process is first started. `start_link/5` will block
  until it returns.

  It receives as argument the fourth argument given to `start_link/5`.

  Returning `{:ok, state}` will cause `start_link/5` to return `{:ok, pid}`
  and attempt to open a channel on the given connection, declare the exchange,
  declare a server-named queue, and consume it.
  After that it will enter the main loop with `state` as its internal state.

  Returning `:ignore` will cause `start_link/5` to return `:ignore` and the
  process will exit normally without entering the loop, opening a channel or calling
  `terminate/2`.

  Returning `{:stop, reason}` will cause `start_link/5` to return `{:error, reason}` and
  the process will exit with reason `reason` without entering the loop, opening a channel,
  or calling `terminate/2`.
  """
  @callback init(initial :: term) ::
              {:ok, state} |
              :ignore |
              {:stop, reason :: term}


  @doc """
  Called when the AMQP server has registered the process as a consumer of the
  server-named queue and it will start to receive messages.

  Returning `{:noreply, state}` will causes the process to enter the main loop
  with the given state.

  Returning `{:stop, reason, state}` will not send the message, terminate the
  main loop and call `terminate(reason, state)` before the process exists with
  reason `reason`.
  """
  @callback handle_ready(meta, state) ::
              {:noreply, state} |
              {:stop, reason :: term, state}

  @doc """
  Called before a request will be performed to the exchange.

  It receives as argument the message payload, the routing key, the options
  for that publication and the internal state.

  Returning `{:ok, state}` will cause the request to be performed with no
  modification, block the client until the response is received, and enter
  the main loop with the given state.

  Returning `{:ok, payload, routing_key, opts, state}` will cause the
  given payload, routing key and options to be used instead of the original
  ones, block the client until the response is received, and enter
  the main loop with the given state.

  Returning `{:reply, response, state}` will respond the client inmediately
  without performing the request with the given response, and enter the main
  loop again with the given state.

  Returning `{:stop, reason, response, state}` will not send the message,
  respond to the caller with `response`, and terminate the main loop
  and call `terminate(reason, state)` before the process exists with
  reason `reason`.

  Returning `{:stop, reason, state}` will not send the message, terminate the
  main loop and call `terminate(reason, state)` before the process exists with
  reason `reason`.
  """
  @callback before_request(payload, routing_key, opts :: term, from, state) ::
              {:ok, state} |
              {:ok, payload, routing_key, opts :: term, state} |
              {:reply, response, state} |
              {:stop, reason :: term, response, state} |
              {:stop, reason :: term, state}

  @doc """
  Called when a response has been received, before it is delivered to the caller.

  It receives as argument the message payload, the routing key, the options
  for that publication, the response, and the internal state.

  Returning `{:reply, reply, state}` will cause the given reply to be
  delivered to the caller instead of the original response, and enter
  the main loop with the given state.

  Returning `{:noreply, state}` will enter the main loop with the given state
  without responding to the caller (that will eventually timeout or keep blocked
  forever if the timeout was set to `:infinity`).

  Returning `{:stop, reason, reply, state}` will deliver the given reply to
  the caller instead of the original response and call `terminate(reason, state)`
  before the process exists with reason `reason`.

  Returning `{:stop, reason, state}` not reply to the caller and call
  `terminate(reason, state)` before the process exists with reason `reason`.
  """
  @callback on_response(response, from, state) ::
              {:reply, response, state} |
              {:noreply, state} |
              {:stop, reason :: term, response, state} |
              {:stop, reason :: term, state}

  @doc """
  Called when a request has timed out.

  It receives as argument the message payload, the routing key, the options
  for that publication, and the internal state.

  Returning `{:reply, reply, state}` will cause the given reply to be
  delivered to the caller, and enter the main loop with the given state.

  Returning `{:noreply, state}` will enter the main loop with the given state
  without responding to the caller (that will eventually timeout or keep blocked
  forever if the timeout was set to `:infinity`).

  Returning `{:stop, reason, reply, state}` will deliver the given reply to
  the caller, and call `terminate(reason, state)` before the process exists
  with reason `reason`.

  Returning `{:stop, reason, state}` will not reply to the caller and call
  `terminate(reason, state)` before the process exists with reason `reason`.
  """
  @callback on_timeout(from, state) ::
              {:reply, response, state} |
              {:noreply, state} |
              {:stop, reason :: term, response, state} |
              {:stop, reason :: term, state}

  @doc """
  Called when the process receives a message.

  Returning `{:noreply, state}` will causes the process to enter the main loop
  with the given state.

  Returning `{:stop, reason, state}` will not send the message, terminate the
  main loop and call `terminate(reason, state)` before the process exists with
  reason `reason`.
  """
  @callback handle_info(meta, state) ::
              {:noreply, state} |
              {:stop, reason :: term, state}

  @doc """
  This callback is the same as the `GenServer` equivalent and is called when the
  process terminates. The first argument is the reason the process is about
  to exit with.
  """
  @callback terminate(reason :: term, state) ::
              any

  defmacro __using__(_opts \\ []) do
    quote location: :keep do
      @behaviour Hare.RPC.Client

      @doc false
      def init(initial),
        do: {:ok, initial}

      @doc false
      def handle_ready(_meta, state),
        do: {:noreply, state}

      @doc false
      def before_request(_payload, _routing_key, _meta, _from, state),
        do: {:ok, state}

      @doc false
      def on_timeout(_from, state),
        do: {:reply, {:error, :timeout}, state}

      @doc false
      def on_response(response, _from, state),
        do: {:reply, {:ok, response}, state}

      @doc false
      def handle_call(message, _from, state),
        do: {:stop, {:bad_call, message}, state}

      @doc false
      def handle_cast(message, state),
        do: {:stop, {:bad_cast, message}, state}

      @doc false
      def handle_info(_message, state),
        do: {:noreply, state}

      @doc false
      def terminate(_reason, _state),
        do: :ok

      defoverridable [init: 1, terminate: 2, handle_ready: 2,
                      handle_call: 3, handle_cast: 2, handle_info: 2,
                      before_request: 5, on_timeout: 2, on_response: 3]
    end
  end

  use Hare.Actor

  alias __MODULE__.{Declaration, Runtime, State}
  alias Hare.Core.{Queue, Exchange}

  @context Hare.Context

  @type config :: [exchange: Hare.Context.Action.DeclareExchange.config]

  @doc """
  Starts a `Hare.RPC.Client` process linked to the current process.

  This function is used to start a `Hare.RPC.Client` process in a supervision
  tree. The process will be started by calling `init` with the given initial
  value.

  Arguments:

    * `mod` - the module that defines the server callbacks (like GenServer)
    * `conn` - the pid of a `Hare.Core.Conn` process
    * `config` - the configuration of the publisher (describing the exchange to declare)
    * `initial` - the value that will be given to `init/1`
    * `opts` - the GenServer options
  """
  @spec start_link(module, GenServer.server, config, initial :: term, GenServer.options) :: GenServer.on_start
  def start_link(mod, conn, config, initial, opts \\ []) do
    {context, opts} = Keyword.pop(opts, :context, @context)
    args = {config, context, mod, initial}

    Hare.Actor.start_link(__MODULE__, conn, args, opts)
  end

  @doc """
  Performs a RPC request and blocks until the response arrives.

  A timeout bound to the same rules as the `GenServer` timeout may be
  specified (5 seconds by default)
  """
<<<<<<< HEAD
  @spec request(pid, payload, routing_key, opts, timeout) ::
          response :: term
=======
  @spec request(GenServer.server, payload, routing_key, opts, timeout) ::
          {:ok, response :: binary} |
          {:error, reason :: term}
>>>>>>> 6eda0f4c
  def request(client, payload, routing_key \\ "", opts \\ [], timeout \\ 5000),
    do: Hare.Actor.call(client, {:"$hare_request", payload, routing_key, opts}, timeout)

  defdelegate call(server, message),          to: Hare.Actor
  defdelegate call(server, message, timeout), to: Hare.Actor
  defdelegate cast(server, message),          to: Hare.Actor
  defdelegate reply(from, message),           to: Hare.Actor

  @doc false
  def init({config, context, mod, initial}) do
    with {:ok, declaration}  <- build_declaration(config, context),
         {:ok, runtime_opts} <- parse_runtime(config),
         {:ok, given}        <- mod_init(mod, initial) do
      {:ok, State.new(config, declaration, runtime_opts, mod, given)}
    end
  end

  defp build_declaration(config, context) do
    with {:error, reason} <- Declaration.parse(config, context) do
      {:stop, {:config_error, reason, config}}
    end
  end

  defp parse_runtime(config) do
    with {:error, reason} <- Runtime.parse(config) do
      {:stop, {:config_error, reason, config}}
    end
  end

  defp mod_init(mod, initial) do
    case mod.init(initial) do
      {:ok, given}    -> {:ok, given}
      :ignore         -> :ignore
      {:stop, reason} -> {:stop, reason}
    end
  end

  @doc false
  def declare(chan, %{declaration: declaration} = state) do
    with {:ok, resp_queue, req_exchange} <- Declaration.run(declaration, chan),
         {:ok, new_resp_queue}           <- Queue.consume(resp_queue, no_ack: true) do
      {:ok, State.declared(state, new_resp_queue, req_exchange)}
    else
      {:error, reason} -> {:stop, reason, state}
    end
  end

  @doc false
  def handle_call({:"$hare_request", payload, routing_key, opts}, from, %{mod: mod, given: given} = state) do
    case mod.before_request(payload, routing_key, opts, from, given) do
      {:ok, new_given} ->
        correlation_id = perform(payload, routing_key, opts, state)
        set_request_timeout(correlation_id, state)
        {:noreply, State.set(state, new_given, correlation_id, from)}

      {:ok, new_payload, new_routing_key, new_opts, new_given} ->
        correlation_id = perform(new_payload, new_routing_key, new_opts, state)
        {:noreply, State.set(state, new_given, correlation_id, from)}

      {:reply, response, new_given} ->
        {:reply, response, State.set(state, new_given)}

      {:stop, reason, response, new_given} ->
        {:stop, reason, response, State.set(state, new_given)}

      {:stop, reason, new_given} ->
        {:stop, reason, State.set(state, new_given)}
    end
  end
  def handle_call(message, from, %{mod: mod, given: given} = state) do
    case mod.handle_call(message, from, given) do
      {:reply, reply, new_given} ->
        {:reply, reply, State.set(state, new_given)}

      {:reply, reply, new_given, timeout} ->
        {:reply, reply, State.set(state, new_given), timeout}

      {:noreply, new_given} ->
        {:noreply, State.set(state, new_given)}

      {:noreply, new_given, timeout} ->
        {:noreply, State.set(state, new_given), timeout}

      {:stop, reason, reply, new_given} ->
        {:stop, reason, reply, State.set(state, new_given)}

      {:stop, reason, new_given} ->
        {:stop, reason, State.set(state, new_given)}
    end
  end

  @doc false
  def handle_cast(message, state),
    do: handle_async(message, :handle_cast, state)

  @doc false
  def handle_info({:request_timeout, correlation_id}, state) do
    case State.pop_waiting(state, correlation_id) do
      {:ok, from, new_state} ->
        handle_mod_on_timeout(from, new_state)

      :unknown ->
        {:noreply, state}
    end
  end
  def handle_info(message, %{resp_queue: queue} = state) do
    case Queue.handle(queue, message) do
      {:consume_ok, meta} ->
        handle_mod_ready(meta, state)

      {:deliver, payload, meta} ->
        handle_response(payload, meta, state)

      {:cancel_ok, _meta} ->
        {:stop, :cancelled, state}

      :unknown ->
        handle_async(message, :handle_info, state)
    end
  end
  def handle_info(message, state),
    do: handle_async(message, :handle_info, state)

  @doc false
  def terminate(reason, %{mod: mod, given: given}),
    do: mod.terminate(reason, given)

  defp handle_mod_on_timeout(from, %{mod: mod, given: given} = state) do
    case mod.on_timeout(from, given) do
      {:reply, response, new_given} ->
        GenServer.reply(from, response)
        {:noreply, State.set(state, new_given)}

      {:noreply, new_given} ->
        {:noreply, State.set(state, new_given)}

      {:stop, reason, response, new_given} ->
        GenServer.reply(from, response)
        {:stop, reason, State.set(state, new_given)}

      {:stop, reason, new_given} ->
        {:stop, reason, State.set(state, new_given)}
    end
  end

  defp handle_mod_ready(meta, %{mod: mod, given: given} = state) do
    case mod.handle_ready(complete(meta, state), given) do
      {:noreply, new_given} ->
        {:noreply, State.set(state, new_given)}

      {:stop, reason, new_given} ->
        {:stop, reason, State.set(state, new_given)}
    end
  end

  defp handle_response(payload, %{correlation_id: correlation_id}, state) do
    case State.pop_waiting(state, correlation_id) do
      {:ok, from, new_state} ->
        handle_mod_on_response(payload, from, new_state)

      :unknown ->
        {:noreply, state}
    end
  end

  defp handle_mod_on_response(payload, from, %{mod: mod, given: given} = state) do
    case mod.on_response(payload, from, given) do
      {:reply, response, new_given} ->
        GenServer.reply(from, response)
        {:noreply, State.set(state, new_given)}

      {:noreply, new_given} ->
        {:noreply, State.set(state, new_given)}

      {:stop, reason, response, new_given} ->
        GenServer.reply(from, response)
        {:stop, reason, State.set(state, new_given)}

      {:stop, reason, new_given} ->
        {:stop, reason, State.set(state, new_given)}
    end
  end

  defp perform(payload, routing_key, opts, %{req_exchange: req_exchange, resp_queue: resp_queue}) do
    correlation_id = generate_correlation_id()
    new_opts = Keyword.merge(opts, reply_to:       resp_queue.name,
                                   correlation_id: correlation_id)

    Exchange.publish(req_exchange, payload, routing_key, new_opts)
    correlation_id
  end

  defp generate_correlation_id do
    :erlang.unique_integer
    |> :erlang.integer_to_binary
    |> Base.encode64
  end

  defp complete(meta, %{resp_queue: resp_queue, req_exchange: req_exchange}) do
    meta
    |> Map.put(:req_exchange, req_exchange)
    |> Map.put(:resp_queue, resp_queue)
  end

  defp set_request_timeout(correlation_id, %{runtime_opts: %{timeout: timeout}}) do
    if timeout != :infinity,
      do: Process.send_after(self(), {:request_timeout, correlation_id}, timeout)
  end

  defp handle_async(message, fun, %{mod: mod, given: given} = state) do
    case apply(mod, fun, [message, given]) do
      {:noreply, new_given} ->
        {:noreply, State.set(state, new_given)}

      {:noreply, new_given, timeout} ->
        {:noreply, State.set(state, new_given), timeout}

      {:stop, reason, new_given} ->
        {:stop, reason, State.set(state, new_given)}
    end
  end
end<|MERGE_RESOLUTION|>--- conflicted
+++ resolved
@@ -15,7 +15,7 @@
   defmodule MyRPCClient do
     use Hare.RPC.Client
 
-    def start_link(conn, config, opts \\ []) do
+      def start_link(conn, config, opts \\ []) do
       Hare.RPC.Client.start_link(__MODULE__, conn, config, :ok, opts)
     end
 
@@ -297,14 +297,9 @@
   A timeout bound to the same rules as the `GenServer` timeout may be
   specified (5 seconds by default)
   """
-<<<<<<< HEAD
-  @spec request(pid, payload, routing_key, opts, timeout) ::
-          response :: term
-=======
   @spec request(GenServer.server, payload, routing_key, opts, timeout) ::
           {:ok, response :: binary} |
           {:error, reason :: term}
->>>>>>> 6eda0f4c
   def request(client, payload, routing_key \\ "", opts \\ [], timeout \\ 5000),
     do: Hare.Actor.call(client, {:"$hare_request", payload, routing_key, opts}, timeout)
 
